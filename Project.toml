name = "BaseFITS"
uuid = "b056ee54-6bb4-44e7-9abb-abfb59909e18"
authors = ["Éric Thiébaut <eric.thiebaut@univ-lyon1.fr> and contributors"]
version = "0.3.6"

[deps]
AsType = "ca91d8e0-3195-446d-9999-6c164cca1bdd"
Compat = "34da2185-b29b-5c13-b0c7-acf172513d20"
Dates = "ade2ca70-3891-5945-98fb-dc099432e06a"
Requires = "ae029012-a4dd-5104-9daa-d747884805df"

[compat]
<<<<<<< HEAD
Requires = "1"
=======
Compat = "4"
>>>>>>> 94fdd13b
julia = "1.0"

[extras]
Test = "8dfed614-e22c-5e08-85e1-65c5234f0b40"

[targets]
test = ["Test"]<|MERGE_RESOLUTION|>--- conflicted
+++ resolved
@@ -10,11 +10,8 @@
 Requires = "ae029012-a4dd-5104-9daa-d747884805df"
 
 [compat]
-<<<<<<< HEAD
 Requires = "1"
-=======
 Compat = "4"
->>>>>>> 94fdd13b
 julia = "1.0"
 
 [extras]
